from . import params_pb2
from google.protobuf import descriptor
import numpy as np


def convert(params, endpoint_type):
    param_dict = params_pb2.params()
    if endpoint_type != "solve_binary":
        param_dict = params_pb2.params_vqe()
    if endpoint_type == "qml":
        param_dict = params_pb2.params_qml()
    valid_keys = [f.name for f in param_dict.DESCRIPTOR.fields]
    for k, v in params.items():
        if k in valid_keys:
            python_to_proto(param_dict, k, v)
    return param_dict


def isInt(a):
    return isinstance(a, (int, np.integer))


def python_to_proto(param_dict, k, v):
    if k == "Q":
        getattr(param_dict, k).CopyFrom(dict_to_protodict(v, isTensor=True))
    elif k == "constraints_linear_A":
        getattr(param_dict, k).CopyFrom(dict_to_protodict(mat_to_dict(v)))
    elif k == "constraints_linear_b":
        getattr(param_dict, k).CopyFrom(vec_to_protovec(v))
    elif k == "constraints_equality_R" or k == "constraints_inequality_S":
        getattr(param_dict, k).extend(mat_array_to_protodict_array(v))
    elif k == "constraints_equality_c" or k == "constraints_inequality_d":
        getattr(param_dict, k).CopyFrom(vec_to_protovec(v))
    elif k == "dwave_anneal_offsets":
        param_dict.dwave_anneal_offsets.extend(v)
    elif k == "dwave_flux_biases":
        param_dict.dwave_flux_biases.extend(v)
    elif k == "dwave_anneal_schedule":
        getattr(param_dict, k).CopyFrom(array_to_anneal_schedule(v))
    elif k == "dwave_initial_state":
        getattr(param_dict, k).CopyFrom(array_to_initial_state(v))
    elif k == "dwave_chains":
        for arr in v:
            pb_obj = params_pb2.params.DWaveChain()
            pb_obj.qubits.extend(arr)
            param_dict.dwave_chains.extend([pb_obj])
    elif k == "dwave_beta_range":
        getattr(param_dict, k).CopyFrom(array_to_beta_range(v))
    elif k == "dwave_precision_ancillas_tuples":
        for arr in v:
            tup = array_to_precision_ancillas_tuple(arr)
            param_dict.dwave_precision_ancillas_tuples.extend([tup])
    elif k == "google_arguments_optimizer":
        getattr(param_dict, k).CopyFrom(dict_to_google_arguments_optimizer(v))
    elif k == "molecule":
        getattr(param_dict, k).CopyFrom(array_to_molecule_vqe(v))
    elif k == "guess_amplitudes":
        getattr(param_dict, k).CopyFrom(array_to_amplitudes_vqe(v))
<<<<<<< HEAD
    elif k == "X":
        getattr(param_dict, k).CopyFrom(array_to_data(v))
    elif k == "y":
        getattr(param_dict, k).CopyFrom(array_to_target_vector(v))
    elif k == "T":
        getattr(param_dict, k).CopyFrom(array_to_data(v))
    elif k == "clf_params":
        pass
        # getattr(param_dict, k).CopyFrom(v)
=======
    elif k == "initial_solution":
        # jank, but it'll do
        pb_obj = params_pb2.params(initial_solution=v)
        getattr(param_dict, k).MergeFrom(pb_obj.initial_solution)
>>>>>>> be33b763
    else:
        # Must be a 'primitive' of some type
        setattr(param_dict, k, v)


def mat_to_dict(mat, symmetrize=False):
    the_dict = {}
    for i in range(len(mat)):
        for j in range(len(mat[i])):
            the_dict[(i, j)] = mat[i][j]
    if symmetrize:
        new_dict = {}
        for it in the_dict.keys():
            val = the_dict[it]
            if (it[1], it[0]) in the_dict.keys() and it[1] != it[0] and it[1] > it[0]:
                val += the_dict[(it[1], it[0])]
                new_dict[it] = val
            elif it[1] == it[0]:
                new_dict[it] = the_dict[it]
        return new_dict
    else:
        return the_dict


def dict_to_protodict(pydict, isTensor=False):
    pb_obj = params_pb2.params.Tensor() if isTensor else params_pb2.params.Matrix()
    for k, v in pydict.items():
        entry = pb_obj.entries.add()
        if isTensor:
            entry.indices.extend(k)
        else:
            entry.i = k[0]
            entry.j = k[1]
        if isInt(v):
            entry.int_val = v
        else:
            entry.float_val = v
    return pb_obj


def array_to_anneal_schedule(arr):
    pb_obj = params_pb2.params.DWaveAnnealSchedule()
    for pair in arr:
        entry = pb_obj.entries.add()
        entry.time = pair[0]
        entry.current = pair[1]
    return pb_obj


def array_to_initial_state(arr):
    pb_obj = params_pb2.params.DWaveInitialState()
    for pair in arr:
        entry = pb_obj.entries.add()
        entry.qubit = pair[0]
        entry.state = pair[1]
    return pb_obj


def array_to_beta_range(arr):
    pb_obj = params_pb2.params.DWaveBetaRange()
    pb_obj.start = arr[0]
    pb_obj.end = arr[1]
    return pb_obj


def array_to_precision_ancillas_tuple(arr):
    pb_obj = params_pb2.params.DWavePrecisionAncillasTuple()
    pb_obj.first = arr[0]
    pb_obj.second = arr[1]
    return pb_obj


def array_to_molecule_vqe(arr):
    pb_obj = params_pb2.params_vqe.Molecule()
    for atom in arr:
        entry = pb_obj.entries.add()
        entry.atom = atom[0]
        for pos in atom[1]:
            coord = entry.coord.add()
            if isInt(pos):
                coord.x_int = pos
            else:
                coord.x_float = pos
    return pb_obj


def array_to_amplitudes_vqe(arr):
    pb_obj = params_pb2.params_vqe.Vector2()
    for amplitude in arr:
        entry = pb_obj.entries.add()
        if isInt(amplitude):
            entry.int_val = amplitude
        else:
            entry.float_val = amplitude
    return pb_obj


def array_to_target_vector(arr):
    pb_obj = params_pb2.params_qml.TargetVector()
    for val in arr:
        pb_obj.targets.append(val)
    return pb_obj


def array_to_data(arr):
    pb_obj = params_pb2.params_qml.Data()
    for sample in arr:
        row = pb_obj.rows.add()
        for val in sample:
            row.values.append(val)
    return pb_obj


def mat_array_to_protodict_array(mat_array):
    pb_matrices = []
    for mat in mat_array:
        pbmat = dict_to_protodict(mat_to_dict(mat))
        pb_matrices.append(pbmat)
    return pb_matrices


def vec_to_protovec(vec):
    pb_vec = params_pb2.params.Vector()
    for el in vec:
        entry = pb_vec.entries.add()
        if isInt(el):
            entry.int_val = el
        else:
            entry.float_val = el
    return pb_vec


def vec_array_to_protovec_array(vec_array):
    pb_vecs = []
    for vec in vec_array:
        pb_vec = vec_to_protovec(vec)
        pb_vecs.append(pb_vec)
    return pb_vecs


def dict_to_google_arguments_optimizer(pydict):
    pb_obj = params_pb2.params.CirqArgumentsOptimizer()
    if 'init_point' in pydict:
        pb_obj.init_point = pydict['init_point']
    if 'number_iter' in pydict:
        pb_obj.number_iter = pydict['number_iter']
    if 'kappa' in pydict:
        pb_obj.kappa = pydict['kappa']
    return pb_obj<|MERGE_RESOLUTION|>--- conflicted
+++ resolved
@@ -56,7 +56,6 @@
         getattr(param_dict, k).CopyFrom(array_to_molecule_vqe(v))
     elif k == "guess_amplitudes":
         getattr(param_dict, k).CopyFrom(array_to_amplitudes_vqe(v))
-<<<<<<< HEAD
     elif k == "X":
         getattr(param_dict, k).CopyFrom(array_to_data(v))
     elif k == "y":
@@ -64,14 +63,13 @@
     elif k == "T":
         getattr(param_dict, k).CopyFrom(array_to_data(v))
     elif k == "clf_params":
-        pass
-        # getattr(param_dict, k).CopyFrom(v)
-=======
+        # jank, but it'll do
+        pb_obj = params_pb2.params_qml(clf_params=v)
+        getattr(param_dict, k).MergeFrom(pb_obj.clf_params)
     elif k == "initial_solution":
         # jank, but it'll do
         pb_obj = params_pb2.params(initial_solution=v)
         getattr(param_dict, k).MergeFrom(pb_obj.initial_solution)
->>>>>>> be33b763
     else:
         # Must be a 'primitive' of some type
         setattr(param_dict, k, v)
