--- conflicted
+++ resolved
@@ -96,15 +96,10 @@
             seeding initialization parameters for the 'UCCSD' parametrized state.
             Only available for 'CG' in 'projectq'
 
-<<<<<<< HEAD
-        initial_state (:obj:`string`, optional): Sets the type of parametrized
-            parametrized ansatz to
-=======
-        initial_state (:obj: `str`, optional): Sets the type of parametrized
-        parametrized ansatz used to optimize ground state energy. Default value
-        set to 'UCCSD'. Currently only available option, to be expanded in
-        the future.
->>>>>>> 8517478b
+        initial_state (:obj: `string`, optional): Sets the type of parametrized
+            parametrized ansatz used to optimize ground state energy. Default value
+            set to 'UCCSD'. Currently only available option, to be expanded in
+            the future.
 
         host (:obj:`string`, optional): The AQUA server to which the client
             library should connect.  Defaults to https://platform.qcware.com .
