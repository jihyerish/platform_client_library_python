import numpy
from . import request
from qcware.wrappers import print_errors, print_api_mismatch


@print_api_mismatch
@print_errors
def fit_and_predict(
        key,
        X=[],
        y=[],
        T=[],
        backend="simulator",
        clf_type="nearest_centroids",
        clf_params={},
<<<<<<< HEAD
        solver="ibm_sw",
        host="https://platform.qcware.com"):
=======
        solver="dwave_hybrid",
        host="https://api.forge.qcware.com"):
>>>>>>> 26936c8e
    r"""Classifies test data according to input
     training data and a selected backend and classifier type

    Args:
        key (:obj:`str`): An API key for the platform.
         Keys can be allocated and managed
         from the Forge web portal website.

        X (:obj:`[[float]]`):
         A numpy array holding the training points. d is the number dimensionality
         (number of features) of a training example.
         of size [n_train, d].

        y (:obj:`[int]`): A numpy array of class
         labels (strings or integers) of size [n_samples]
         corresponding to the training points.

        T (:obj:`[[float]]`): A numpy array of the test data [n_tests, d].

        backend (:obj:`string`): Selects
         the specific backend used to run the computation.

            The currently supported backend is:

            * "simulator": Runs the algorithms on a software simulator


        clf_type (:obj:`string`):
         Selects the quantum classifier. The options are
            "nearest_centroids", "nearest_clusters",
             and "nearest_neighbors". Defaults to "nearest_centroids".

        clf_params (:obj:`dict`): A dictionary of the parameters for
         each specific classifier (see description of
         each classifier below for details)

            The structure of `clf_params` depends on
             `clf_type` and is the following:

                1. For `clf_type` = "nearest_centroids", `
                clf_params` is {"mode": s}
                 where `s` is either the string
                 "hard" or the string "soft".

                    - If s = "soft", then the classifier
                     uses a fast quantum
                     inner product estimation procedure
                     to sample a centroid
                     with probability proportional to the
                     closeness to the test point.
                     - If s = "hard", the above procedure
                     is repeated a number of times
                     so multiple samples are taken
                     in order to choose the nearest
                     centroid with high probability.

                2. For `clf_type` = "nearest_clusters",
                 `clf_params` is the empty dictionary.

                3. For `clf_type` = "nearest_neighbors",
                 `clf_params` is the dictionary
                 {"k": n_neighbors} where `n_neighbors`
                 is the (positive integer)
                 number of nearest neighbours to
                 be computed for each point.
    Returns:
        JSON object: A JSON object, possibly containing the fields:
            * 'labels' (:obj:`list`): A Python
             list representing the classification labels.



    The function supports three different quantum classifiers.

    **Nearest Centroids Classifier**

    The classical Nearest Centroid classifier
     uses the training
     points belonging to each of $k$ classes
     in order to compute
     the centroid of each class.
     Then, the label of a test point is
     chosen by computing the distance of the
     point to all centroids
     and assigning the label of the nearest centroid.
     One can assign the label deterministically
     to the nearest centroid (hard assignment) or
     probabilistically proportional to the
     closeness (soft assignment).

    In this release, we perform the centroid
     calculation classically,
     meaning that we use scikit-learn’s nearest
     centroids fit() function
     to find the centroids. We also prepare the
     quantum circuits necessary for a fast loading of
     the centroids and the test points.
     Then, we assign a label to a test point by a
     quantum classifier that works in two modes.

    If mode=“soft”, then the classifier uses a fast quantum
     inner product estimation procedure
     to sample a centroid with probability proportional
     to the closeness to the test point.
     More precisely, the label $\\ell_j$ of
     centroid $C_j$ is assigned to a test point $T_i$ with probability


    $$\\Pr[\\mbox{ assign label }\\ell_j
     \\mbox{ to point } T_i \\;] \\; \\propto \\; 1 - d^2(C_j,T_i),$$


    where $d^2(\\cdot,\\cdot)$ is the square Euclidean distance
     between the two vectors normalized
     by their norms in order to take values in $[0,1]$.
     This corresponds to a “soft” assignment.

    If mode=“hard”, the above procedure is repeated a
     number of times so multiple samples are
     taken in order to choose the nearest
     centroid with high probability.

    The solution returned is a numpy array
     containing the label of the nearest centroid.

    **Nearest Clusters Classifier**

    This classifier takes advantage of the power
     of quantum superposition.
     Here we do not fit the model (by finding the
     centroids for example), we just do
     one pass over the training and test points in order to
     prepare the quantum loaders.
     When we want to assign a label to a test point we estimate
     the distance of the
     point to each cluster by estimating the average square
     Euclidean distance between the
     test point and the points of the cluster.
     We then assign the label that corresponds to the nearest cluster.

    The solution returned is a numpy array
     containing the label of the nearest cluster.

    **Nearest Neighbors Classifier**

    The classical nearest neighbors method with a
     user-defined parameter $k$ finds the $k$ training points
     that are closest in Euclidean distance to the test point.
     Then it assigns the label that, for example, corresponds
     to the majority or a weighted majority.

    The quantum nearest neighbor classifier with parameter
     $k$ uses quantum
     techniques to sample the $k$ nearest neighbors.
     More precisely, we estimate the distance
     between the test point $T_i$
     and each training point in superposition and sample a
     training point $X_j$ with probability

    $$\\Pr[\\mbox{ sampling }X_j \\mbox{ as a neighbor of }
     T_i \\;] \\; \\propto \\; 1 - d^2(X_j,T_i),$$

    where $d^2$ is the square Euclidean distance between
     the two vectors normalized by
     their norms in order to take values in $[0,1]$.
     We take enough samples to estimate the $k$ nearest neighbors.

    The solution returned is a numpy array
     containing the list of $k$ nearest neighbors.
     These neighbors can then be used to assign a label
     classically, for example through a
     majority or weighted majority vote.

    It is strongly recommended to wrap a call to
     :obj:`fit_and_predict`
     in a try/catch block since it is possible for the
    platform or the client library to raise an exception.
    """

    params = {
        "key": key,
        "X": X if not isinstance(X, numpy.ndarray) else X.tolist(),
        "y": y if not isinstance(y, numpy.ndarray) else y.tolist(),
        "T": T if not isinstance(T, numpy.ndarray) else T.tolist(),
        "backend": backend,
        "clf_type": clf_type,
        "clf_params": clf_params,
        "solver": solver
    }

    result = request.post_json(host + "/api/v2/fit_and_predict", params)

    return result<|MERGE_RESOLUTION|>--- conflicted
+++ resolved
@@ -13,13 +13,8 @@
         backend="simulator",
         clf_type="nearest_centroids",
         clf_params={},
-<<<<<<< HEAD
         solver="ibm_sw",
-        host="https://platform.qcware.com"):
-=======
-        solver="dwave_hybrid",
         host="https://api.forge.qcware.com"):
->>>>>>> 26936c8e
     r"""Classifies test data according to input
      training data and a selected backend and classifier type
 
